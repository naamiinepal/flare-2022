import math
import os.path
from glob import glob
from typing import Iterable, List, Literal, Optional, Tuple, Union

import pytorch_lightning as pl
from monai.data import CacheDataset, DataLoader, Dataset, PersistentDataset
from monai.transforms import (
    Compose,
    EnsureChannelFirstd,
    LoadImaged,
    NormalizeIntensityd,
    Rand3DElasticd,
    RandAdjustContrastd,
    RandGaussianNoised,
    RandGaussianSmoothd,
    RandScaleIntensityd,
    RandSpatialCropSamplesd,
    Spacingd,
    ToTensord,
)
from torch.utils.data import ConcatDataset

from custom_transforms import SimulateLowResolutiond


class DataModule(pl.LightningDataModule):

    _dict_keys = ("image", "label")

    def __init__(
        self,
        num_labels_with_bg: Optional[int] = None,
        supervised_dir: str = ".",
        semisupervised_dir: str = ".",
        predict_dir: str = ".",
        output_dir: str = ".",
        val_ratio: float = 0.2,
        do_semi: float = False,
        crop_num_samples: int = 4,
        batch_size: int = 16,
        ds_cache_type: Optional[Literal["mem", "disk"]] = None,
        max_workers: int = 4,
        roi_size: Tuple[int, int, int] = (128, 128, 64),
        pixdim: Tuple[float, float, float] = (3, 3, 1),
        pin_memory: bool = True,
        **kwargs
    ):
        super().__init__()

        self.save_hyperparameters()

        self.num_workers = min(os.cpu_count(), max_workers)

    def setup(self, stage: Optional[str] = None):
        if stage is None or stage == "fit" or stage == "validate":
            from sklearn.model_selection import train_test_split

            image_paths = self.get_supervised_image_paths("images")
            label_paths = self.get_supervised_image_paths("labels")

            data_dicts = tuple(
                {"image": img, "label": lab}
                for img, lab in zip(image_paths, label_paths)
            )

            train_files: List[dict]
            val_files: List[dict]

            train_files, val_files = train_test_split(
                data_dicts, test_size=self.hparams.val_ratio
            )

            if stage != "validate":
                assert (
                    self.hparams.num_labels_with_bg is not None
                ), "Number of Labels is needed for training"

<<<<<<< HEAD
                train_transforms = self.get_transform(do_random=True)
=======
                keys = self._dict_keys
                train_transforms = self.get_transform(
                    Rand3DElasticd(
                        keys=keys,
                        sigma_range=(9, 13),
                        magnitude_range=(0, 900),
                        padding_mode="border",
                        rotate_range=(math.pi / 12, math.pi / 12, math.pi / 12),
                        scale_range=((0.85, 1.25), (0.85, 1.25), (0.85, 1.25)),
                        prob=0.6,
                        mode=("bilinear", "nearest"),
                    ),
                    RandGaussianNoised(
                        keys="image",
                        prob=0.15,
                    ),
                    RandGaussianSmoothd(
                        keys="image",
                        sigma_x=(0.5, 1.5),
                        sigma_y=(0.5, 1.5),
                        sigma_z=(0.5, 1.5),
                        prob=0.2,
                    ),
                    RandScaleIntensityd(keys="image", factors=(0.7, 1.3), prob=0.15),
                    RandAdjustContrastd(keys="image", gamma=(0.65, 1.5), prob=0.15),
                    SimulateLowResolutiond(keys="image", zoom_range=0.5, prob=0.25),
                    RandSpatialCropSamplesd(
                        keys=keys,
                        roi_size=self.hparams.roi_size,
                        num_samples=self.hparams.crop_num_samples,
                        random_size=False,
                    ),
                )
>>>>>>> 4ca9a97a
                self.train_ds = self.get_dataset(train_files, train_transforms)

                if self.hparams.do_semi:
                    unlabeled_image_paths = glob(
                        os.path.join(self.hparams.semisupervised_dir, "*.nii.gz")
                    )

                    unlabeled_files = tuple(
                        {"image": img} for img in unlabeled_image_paths
                    )

                    unlabeled_transform = self.get_transform(keys="image")

                    unlabeled_ds = self.get_dataset(
                        unlabeled_files, unlabeled_transform
                    )

                    self.train_ds = ConcatDataset((self.train_ds, unlabeled_ds))

            val_transforms = self.get_transform()

            self.val_ds = self.get_dataset(val_files, val_transforms)

        if stage is None or stage == "predict":
            import numpy as np

            from saver import NiftiSaver

            pred_image_paths = glob(os.path.join(self.hparams.predict_dir, "*.nii.gz"))
            pred_image_paths.sort()

            pred_dicts = tuple({"image": img} for img in pred_image_paths)

            pred_transforms = self.get_transform(keys="image")

            self.pred_ds = Dataset(pred_dicts, pred_transforms)

            self.saver = NiftiSaver(
                self.hparams.output_dir,
                output_postfix="",
                output_dtype=np.uint8,
                separate_folder=False,
                print_log=False,
            )

    def train_dataloader(self):
        return DataLoader(
            self.train_ds,
            batch_size=math.ceil(
                self.hparams.batch_size / self.hparams.crop_num_samples
            ),
            num_workers=self.num_workers,
            shuffle=True,
            pin_memory=self.hparams.pin_memory,
        )

    def val_dataloader(self):
        return DataLoader(
            self.val_ds,
            batch_size=1,  # Because the images do not align and are not cropped
            num_workers=self.num_workers,
            pin_memory=self.hparams.pin_memory,
        )

    def predict_dataloader(self):
        return DataLoader(
            self.pred_ds,
            batch_size=1,  # Because the images do not align and are not cropped
            num_workers=self.num_workers,
        )

    def get_supervised_image_paths(self, baseDir: str):
        image_paths = glob(
            os.path.join(self.hparams.supervised_dir, baseDir, "*.nii.gz")
        )
        image_paths.sort()
        return image_paths

    def get_transform(
        self, keys: Union[Tuple[str, str], str] = _dict_keys, do_random: bool = False
    ):
        mode = ("bilinear", "nearest") if len(keys) == 2 else "bilinear"
        random_transforms = (
            self.get_random_transform(keys, mode) if do_random else tuple()
        )

        return Compose(
            (
                LoadImaged(reader="NibabelReader", keys=keys),
                EnsureChannelFirstd(keys=keys),
                Spacingd(keys=keys, pixdim=self.hparams.pixdim, mode=mode),
                NormalizeIntensityd(keys="image"),
                *random_transforms,
                ToTensord(keys=keys),
            )
        )

    def get_random_transform(
        self, keys: Union[Tuple[str, str], str], mode: Union[Iterable[str, str], str]
    ):
        return (
            Rand3DElasticd(
                keys=keys,
                sigma_range=(9, 13),
                magnitude_range=(0, 900),
                padding_mode="zeros",
                rotate_range=(math.pi / 12, math.pi / 12, math.pi / 12),
                scale_range=((0.85, 1.25), (0.85, 1.25), (0.85, 1.25)),
                prob=0.6,
                mode=mode,
            ),
            RandGaussianNoised(
                keys="image",
                prob=0.15,
            ),
            RandGaussianSharpend(
                keys="image",
                sigma1_x=(0.5, 1.5),
                sigma1_y=(0.5, 1.5),
                sigma1_z=(0.5, 1.5),
                prob=0.2,
            ),
            RandScaleIntensityd(keys="image", factors=(0.7, 1.3), prob=0.15),
            RandAdjustContrastd(keys="image", gamma=(0.65, 1.5), prob=0.15),
            SimulateLowResolutiond(keys="image", zoom_range=0.5, prob=0.25),
            RandSpatialCropSamplesd(
                keys=keys,
                roi_size=self.hparams.roi_size,
                num_samples=self.hparams.crop_num_samples,
                random_size=False,
            ),
        )

    def get_dataset(self, *dataset_args):
        if self.hparams.ds_cache_type == "mem":
            return CacheDataset(*dataset_args, num_workers=self.num_workers)
        elif self.hparams.ds_cache_type == "disk":
            return PersistentDataset(
                *dataset_args,
                cache_dir=os.path.basename(self.hparams.supervised_dir) + "_datacache",
                pickle_protocol=5
            )
        return Dataset(*dataset_args)<|MERGE_RESOLUTION|>--- conflicted
+++ resolved
@@ -76,43 +76,7 @@
                     self.hparams.num_labels_with_bg is not None
                 ), "Number of Labels is needed for training"
 
-<<<<<<< HEAD
                 train_transforms = self.get_transform(do_random=True)
-=======
-                keys = self._dict_keys
-                train_transforms = self.get_transform(
-                    Rand3DElasticd(
-                        keys=keys,
-                        sigma_range=(9, 13),
-                        magnitude_range=(0, 900),
-                        padding_mode="border",
-                        rotate_range=(math.pi / 12, math.pi / 12, math.pi / 12),
-                        scale_range=((0.85, 1.25), (0.85, 1.25), (0.85, 1.25)),
-                        prob=0.6,
-                        mode=("bilinear", "nearest"),
-                    ),
-                    RandGaussianNoised(
-                        keys="image",
-                        prob=0.15,
-                    ),
-                    RandGaussianSmoothd(
-                        keys="image",
-                        sigma_x=(0.5, 1.5),
-                        sigma_y=(0.5, 1.5),
-                        sigma_z=(0.5, 1.5),
-                        prob=0.2,
-                    ),
-                    RandScaleIntensityd(keys="image", factors=(0.7, 1.3), prob=0.15),
-                    RandAdjustContrastd(keys="image", gamma=(0.65, 1.5), prob=0.15),
-                    SimulateLowResolutiond(keys="image", zoom_range=0.5, prob=0.25),
-                    RandSpatialCropSamplesd(
-                        keys=keys,
-                        roi_size=self.hparams.roi_size,
-                        num_samples=self.hparams.crop_num_samples,
-                        random_size=False,
-                    ),
-                )
->>>>>>> 4ca9a97a
                 self.train_ds = self.get_dataset(train_files, train_transforms)
 
                 if self.hparams.do_semi:
@@ -218,21 +182,21 @@
                 keys=keys,
                 sigma_range=(9, 13),
                 magnitude_range=(0, 900),
-                padding_mode="zeros",
+                padding_mode="border",
                 rotate_range=(math.pi / 12, math.pi / 12, math.pi / 12),
                 scale_range=((0.85, 1.25), (0.85, 1.25), (0.85, 1.25)),
                 prob=0.6,
-                mode=mode,
+                mode=("bilinear", "nearest"),
             ),
             RandGaussianNoised(
                 keys="image",
                 prob=0.15,
             ),
-            RandGaussianSharpend(
+            RandGaussianSmoothd(
                 keys="image",
-                sigma1_x=(0.5, 1.5),
-                sigma1_y=(0.5, 1.5),
-                sigma1_z=(0.5, 1.5),
+                sigma_x=(0.5, 1.5),
+                sigma_y=(0.5, 1.5),
+                sigma_z=(0.5, 1.5),
                 prob=0.2,
             ),
             RandScaleIntensityd(keys="image", factors=(0.7, 1.3), prob=0.15),
